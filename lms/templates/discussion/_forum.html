--- conflicted
+++ resolved
@@ -1,14 +1,8 @@
 <%namespace name="renderer" file="_thread.html"/>
 
 <section class="discussion inline-discussion" _id="${discussion_id}">
-<<<<<<< HEAD
-  <div class="discussion-non-content discussion-local">
-    <div class="discussion-title-wrapper">
-      <a class="discussion-title" href="javascript:void(0)">Discussion</a>
-    </div>
-=======
+
   <div class="discussion-non-content">
->>>>>>> dc5b8b51
     <div class="search-wrapper">
       <%include file="_search_bar.html" />
     </div>    
