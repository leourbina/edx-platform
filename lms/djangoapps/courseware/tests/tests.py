--- conflicted
+++ resolved
@@ -30,10 +30,7 @@
 from xmodule.modulestore.xml_importer import import_from_xml
 from xmodule.modulestore.xml import XMLModuleStore
 import datetime
-<<<<<<< HEAD
-=======
 from django.utils.timezone import UTC
->>>>>>> 6c4ebbe6
 
 log = logging.getLogger("mitx." + __name__)
 
@@ -607,15 +604,9 @@
         """Actually do the test, relying on settings to be right."""
 
         # Make courses start in the future
-<<<<<<< HEAD
-        tomorrow = datetime.timedelta(days=1)
-        self.toy.lms.start = datetime.datetime.utcnow() + tomorrow
-        self.full.lms.start = datetime.datetime.utcnow() + tomorrow
-=======
         tomorrow = datetime.datetime.now(UTC()) + datetime.timedelta(days=1)
         self.toy.lms.start = tomorrow
         self.full.lms.start = tomorrow
->>>>>>> 6c4ebbe6
 
         self.assertFalse(self.toy.has_started())
         self.assertFalse(self.full.has_started())
@@ -646,11 +637,6 @@
             """
             urls = reverse_urls(['about_course'], course)
             urls.append(reverse('courses'))
-<<<<<<< HEAD
-            # Need separate test for change_enrollment, since it's a POST view
-            # urls.append(reverse('change_enrollment'))
-=======
->>>>>>> 6c4ebbe6
 
             return urls
 
@@ -793,16 +779,10 @@
         self.assertFalse(settings.MITX_FEATURES['DISABLE_START_DATES'])
 
         # Make courses start in the future
-<<<<<<< HEAD
-        tomorrow = datetime.timedelta(days=1)
-        self.toy.lms.start = datetime.datetime.utcnow() + tomorrow
-
-=======
         tomorrow = datetime.datetime.now(UTC()) + datetime.timedelta(days=1)
 
         # toy course's hasn't started
         self.toy.lms.start = tomorrow
->>>>>>> 6c4ebbe6
         self.assertFalse(self.toy.has_started())
 
         # but should be accessible for beta testers
@@ -976,27 +956,15 @@
         self.assertEqual(earned_hw_scores(), [4.0, 4.0, 0])
 
         # Third homework
-<<<<<<< HEAD
-        self.submit_question_answer('H3P1', ['Correct', 'Correct'])
-        self.check_grade_percent(0.42)  # Score didn't change
-        self.assertEqual(earned_hw_scores(), [4.0, 4.0, 2.0])
-
-        self.submit_question_answer('H3P2', ['Correct', 'Correct'])
-=======
         self.submit_question_answer('H3P1', {'2_1': 'Correct', '2_2': 'Correct'})
         self.check_grade_percent(0.42)  # Score didn't change
         self.assertEqual(earned_hw_scores(), [4.0, 4.0, 2.0])
 
         self.submit_question_answer('H3P2', {'2_1': 'Correct', '2_2': 'Correct'})
->>>>>>> 6c4ebbe6
         self.check_grade_percent(0.5)  # Now homework2 dropped. Score changes
         self.assertEqual(earned_hw_scores(), [4.0, 4.0, 4.0])
 
         # Now we answer the final question (worth half of the grade)
-<<<<<<< HEAD
-        self.submit_question_answer('FinalQuestion', ['Correct', 'Correct'])
-        self.check_grade_percent(1.0)  # Hooray! We got 100%
-=======
         self.submit_question_answer('FinalQuestion', {'2_1': 'Correct', '2_2': 'Correct'})
         self.check_grade_percent(1.0)  # Hooray! We got 100%
 
@@ -1064,5 +1032,4 @@
 
         resp = self.submit_question_answer('computed_answer', {'2_1': "NO!"})
         respdata = json.loads(resp.content)
-        self.assertEqual(respdata['success'], 'incorrect')
->>>>>>> 6c4ebbe6
+        self.assertEqual(respdata['success'], 'incorrect')