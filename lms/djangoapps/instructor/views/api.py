--- conflicted
+++ resolved
@@ -767,16 +767,11 @@
     AlreadyRunningError is raised if the course's grades are already being updated.
     """
     try:
-<<<<<<< HEAD
-        task = instructor_task.api.submit_calculate_grades_csv(request, course_id)
+        instructor_task.api.submit_calculate_grades_csv(request, course_id)
         return JsonResponse({"status": "Grade calculation started"})
-=======
-        instructor_task.api.submit_calculate_grades_csv(request, course_id)
-        return JsonResponse({"status" : "Grade calculation started"})
->>>>>>> c66c17ac
     except AlreadyRunningError:
         return JsonResponse({
-            "status" : "Grade calculation already running"
+            "status": "Grade calculation already running"
         })
 
 
